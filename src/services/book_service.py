--- conflicted
+++ resolved
@@ -4,12 +4,8 @@
 from cachetools import TTLCache
 
 from conf import settings
-<<<<<<< HEAD
-from models import SearchFilters
-=======
 from models import BookInfo, QueueStatus, SearchFilters, book_queue
 from services.archive_managers import book_manager
->>>>>>> f19f8139
 from utils.logger_utils import get_logger
 from utils.threading_utils import cached_lookup
 
@@ -62,7 +58,6 @@
     manager = get_archive_manager_by_any(archive)
     if manager is None:
         logger.error("No valid archive manager found for value: %s", archive)
-        return None
 
     key = (book_id, manager.identifier)
     return cached_lookup(
@@ -73,106 +68,12 @@
 
 # ---- Book Queue ----
 
-<<<<<<< HEAD
 def queue_book(book_id: str, archive: str | ArchiveManager | None = None, priority: int = 0) -> bool:
     manager = get_archive_manager_by_any(archive)
     if manager is None:
         logger.error("No valid archive manager found for value: %s", archive)
         return False
     return get_book_queue().add_book(book_id, archive, priority)
-=======
-def down(book_id: str, cancel_flag: Event) -> Optional[str]:
-    """Download and process a book with cancellation support.
-
-    Args:
-        book_id: Book identifier
-        cancel_flag: Threading event to signal cancellation
-
-    Returns:
-        str: Path to the downloaded book if successful, None otherwise
-    """
-    try:
-        # Check for cancellation before starting
-        if cancel_flag.is_set():
-            logger.info(f"Download cancelled before starting: {book_id}")
-            return None
-
-        book_info = book_queue._book_data[book_id]
-        logger.info(f"Starting download: {book_info.title}")
-
-        if USE_BOOK_TITLE:
-            book_name = _sanitize_filename(book_info.title)
-        else:
-            book_name = book_id
-        book_name += f".{book_info.format}"
-        book_path = TMP_DIR / book_name
-
-        # Check cancellation before download
-        if cancel_flag.is_set():
-            logger.info(f"Download cancelled before book manager call: {book_id}")
-            return None
-
-        progress_callback = lambda progress: update_download_progress(book_id, progress)
-        success = book_manager.download_book(book_info, book_path, progress_callback, cancel_flag)
-
-        # Stop progress updates
-        cancel_flag.wait(0.1)  # Brief pause for progress thread cleanup
-
-        if cancel_flag.is_set():
-            logger.info("Download cancelled during download: %s", book_id)
-            # Clean up partial download
-            if book_path.exists():
-                book_path.unlink()
-            return None
-
-        if not success:
-            raise Exception("Unknown error downloading book")
-
-        # Check cancellation before post-processing
-        if cancel_flag.is_set():
-            logger.info(f"Download cancelled before post-processing: {book_id}")
-            if book_path.exists():
-                book_path.unlink()
-            return None
-
-        if CUSTOM_SCRIPT:
-            logger.info(f"Running custom script: {CUSTOM_SCRIPT}")
-            subprocess.run([CUSTOM_SCRIPT, book_path], check=False)
-
-        intermediate_path = INGEST_DIR / f"{book_id}.crdownload"
-        final_path = INGEST_DIR / book_name
-
-        if os.path.exists(book_path):
-            logger.info(f"Moving book to ingest directory: {book_path} -> {final_path}")
-            try:
-                shutil.move(book_path, intermediate_path)
-            except Exception as e:
-                try:
-                    logger.debug(f"Error moving book: {e}, will try copying instead")
-                    shutil.move(book_path, intermediate_path)
-                except Exception as e:
-                    logger.debug(f"Error copying book: {e}, will try copying without permissions instead")
-                    shutil.copyfile(book_path, intermediate_path)
-                os.remove(book_path)
-
-            # Final cancellation check before completing
-            if cancel_flag.is_set():
-                logger.info(f"Download cancelled before final rename: {book_id}")
-                if intermediate_path.exists():
-                    intermediate_path.unlink()
-                return None
-
-            os.rename(intermediate_path, final_path)
-            logger.info(f"Download completed successfully: {book_info.title}")
-
-        return str(final_path)
-    except Exception as e:
-        if cancel_flag.is_set():
-            logger.info(f"Download cancelled during error handling: {book_id}")
-        else:
-            logger.error_trace(f"Error downloading book: {e}")
-        return None
->>>>>>> f19f8139
 
 
 def update_download_progress(book_id: str, progress: float) -> None:
